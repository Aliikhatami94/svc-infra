[tool.poetry]
name = "svc-infra"
<<<<<<< HEAD
version = "0.1.613"
=======
version = "0.1.617"
>>>>>>> d7ea2435
description = "Infrastructure for building and deploying prod-ready services"
authors = ["Ali Khatami <aliikhatami94@gmail.com>"]
license = "MIT"
readme = "README.md"
packages = [{ include = "svc_infra", from = "src" }]
keywords = ["fastapi", "sqlalchemy", "alembic", "auth", "infra", "async", "pydantic"]
include = [
    "src/svc_infra/py.typed",
    "src/svc_infra/db/templates/**/*",
    "src/svc_infra/obs/templates/**/*",
    "src/svc_infra/obs/grafana/templates/**/*",
    "src/svc_infra/obs/grafana/dashboards/**/*",
    "docs/**/*"
]

classifiers = [
    "Development Status :: 4 - Beta",
    "Intended Audience :: Developers",
    "License :: OSI Approved :: MIT License",
    "Programming Language :: Python :: 3",
    "Programming Language :: Python :: 3 :: Only",
    "Programming Language :: Python :: 3.11",
    "Programming Language :: Python :: 3.12",
    "Programming Language :: Python :: 3.13",
    "Framework :: FastAPI",
    "Typing :: Typed"
]

[tool.poetry.urls]
Homepage = "https://github.com/your-org/svc-infra"
Repository = "https://github.com/your-org/svc-infra"
Issues = "https://github.com/your-org/svc-infra/issues"
Documentation = "https://github.com/your-org/svc-infra#readme"

[tool.poetry.dependencies]
python = ">=3.11,<4.0"

# Core
fastapi = "^0.116.1"
pydantic-settings = "^2.10.1"
python-dotenv = "^1.1.1"
typer = "^0.16.1"
httpx = "^0.28.1"

# DB + auth
sqlalchemy = { extras = ["asyncio"], version = "^2.0.43" }
alembic = "^1.13.2"
greenlet = "^3"
fastapi-users = { extras = ["oauth"], version = "^14.0.1" }
fastapi-users-db-sqlalchemy = "^7.0.0"
authlib = "^1.6.2"
httpx-oauth = "^0.16.1"
passlib = { extras = ["bcrypt"], version = "^1.7.4" }
email-validator = "^2.2.0"

# Database drivers (all optional)
psycopg = {extras = ["binary"], version = "^3.2.10"}   # v3
asyncpg = { version = "^0.30.0", optional = true }
aiosqlite = { version = "^0.20.0", optional = true }
pymysql = { version = "^1.1.1", optional = true }
mysqlclient = { version = "^2.2.4", optional = true }
pyodbc = { version = "^5.1.0", optional = true }
snowflake-connector-python = { version = "^3.12.0", optional = true }
redshift-connector = { version = "^2.0.918", optional = true }
duckdb = { version = "^1.1.3", optional = true }
# (Removed hard psycopg2)

# Other infra deps
mcp = "^1.13.0"
ai-infra = "^0.1.63"
# prometheus-client moved to extras only (removed from here)
opentelemetry-sdk = "^1.36.0"
opentelemetry-instrumentation-fastapi = "^0.57b0"
opentelemetry-instrumentation-sqlalchemy = "^0.57b0"
opentelemetry-instrumentation-requests = "^0.57b0"
opentelemetry-instrumentation-httpx = "^0.57b0"
opentelemetry-exporter-otlp = "^1.36.0"
opentelemetry-propagator-b3 = "^1.36.0"
prometheus-client = "^0.22.1"
psycopg2-binary = "^2.9.10"
motor = "^3.7.1"
pre-commit = "^4.3.0"
redis = "^6.4.0"
cashews = {extras = ["redis"], version = "^7.4.1"}
itsdangerous = "^2.2.0"
pyotp = "^2.9.0"
stripe = "^13.0.1"
adyen = "^13.4.0"

[tool.poetry.extras]
# Postgres v3
pg = ["psycopg", "asyncpg"]
# Postgres v2 (choose either psycopg2 or psycopg2-binary—here we pick binary)
pg2 = ["psycopg2-binary"]
sqlite = ["aiosqlite"]
mysql = ["pymysql", "mysqlclient"]
mssql = ["pyodbc"]
snowflake = ["snowflake-connector-python"]
redshift = ["redshift-connector"]
duckdb = ["duckdb"]
metrics = ["prometheus-client"]

[tool.poetry.group.dev.dependencies]
pytest = "^8.3.2"
pytest-asyncio = "^0.23.8"
ruff = "^0.6.9"
mypy = "^1.11.2"
types-requests = "^2.32.0.20241016"
pytest-mock = "^3.15.1"
httpx = "^0.28.1"
fakeredis = "^2.27.0"

[tool.poetry.scripts]
svc-infra = "svc_infra.cli:main"

[tool.pytest.ini_options]
testpaths = ["tests"]
python_files = ["test_*.py", "*_test.py"]
python_classes = ["Test*",]
python_functions = ["test_*"]
markers = [
    "security: Security and auth hardening tests",
    "ratelimit: Rate limiting and abuse protection tests",
    "concurrency: Idempotency and concurrency control tests",
    "jobs: Background jobs and scheduling tests",
    "webhooks: Webhooks framework tests",
    "tenancy: Tenancy isolation and enforcement tests",
    "data_lifecycle: Data lifecycle (fixtures, retention, erasure, backups)",
    "ops: SLOs & Ops tests (probes, breaker, instrumentation)",
    "dx: Developer experience and quality gates tests",
]
filterwarnings = [
    "ignore:The `route` decorator is deprecated:DeprecationWarning:starlette.*",
]

[build-system]
requires = ["poetry-core>=2.0.0,<3.0.0"]
build-backend = "poetry.core.masonry.api"<|MERGE_RESOLUTION|>--- conflicted
+++ resolved
@@ -1,10 +1,6 @@
 [tool.poetry]
 name = "svc-infra"
-<<<<<<< HEAD
-version = "0.1.613"
-=======
 version = "0.1.617"
->>>>>>> d7ea2435
 description = "Infrastructure for building and deploying prod-ready services"
 authors = ["Ali Khatami <aliikhatami94@gmail.com>"]
 license = "MIT"
