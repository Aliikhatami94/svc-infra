from __future__ import annotations

import base64
import hashlib
import secrets
from datetime import datetime, timedelta, timezone
from typing import Any, Dict, Literal, cast
from urllib.parse import urlencode, urlparse

import jwt
from authlib.integrations.base_client.errors import OAuthError
from authlib.integrations.starlette_client import OAuth
from fastapi import APIRouter, HTTPException, Request
from fastapi.responses import RedirectResponse
from fastapi_users.authentication import AuthenticationBackend
from fastapi_users.password import PasswordHelper
from sqlalchemy import select
from starlette import status
from starlette.responses import Response

from svc_infra.api.fastapi.auth.mfa.pre_auth import get_mfa_pre_jwt_writer
from svc_infra.api.fastapi.auth.policy import AuthPolicy, DefaultAuthPolicy
from svc_infra.api.fastapi.auth.settings import get_auth_settings, parse_redirect_allow_hosts
from svc_infra.api.fastapi.db.sql.session import SqlSessionDep
from svc_infra.api.fastapi.dual.public import public_router
from svc_infra.api.fastapi.paths.auth import (
    OAUTH_CALLBACK_PATH,
    OAUTH_LOGIN_PATH,
    OAUTH_REFRESH_PATH,
)
from svc_infra.security.models import RefreshToken
from svc_infra.security.session import issue_session_and_refresh, rotate_session_refresh


def _gen_pkce_pair() -> tuple[str, str]:
    """Generate PKCE verifier and challenge pair for OAuth security."""
    verifier = base64.urlsafe_b64encode(secrets.token_bytes(32)).rstrip(b"=").decode()
    digest = hashlib.sha256(verifier.encode()).digest()
    challenge = base64.urlsafe_b64encode(digest).rstrip(b"=").decode()
    return verifier, challenge


def _validate_redirect(url: str, allow_hosts: list[str], *, require_https: bool) -> None:
    """Validate that a redirect URL is allowed and secure."""
    p = urlparse(url)
    if not p.netloc:
        return
    host_port = p.hostname.lower() + (f":{p.port}" if p.port else "")
    allowed = {h.lower() for h in allow_hosts}
    if host_port not in allowed and p.hostname.lower() not in allowed:
        raise HTTPException(400, "redirect_not_allowed")
    if require_https and p.scheme != "https":
        raise HTTPException(400, "https_required")


def _coerce_expires_at(token: dict | None) -> datetime | None:
    """Extract expiration time from OAuth token."""
    if not isinstance(token, dict):
        return None
    if token.get("expires_at") is not None:
        try:
            v = float(token["expires_at"])
            if v > 1e12:  # ms -> s
                v /= 1000.0
            return datetime.fromtimestamp(v, tz=timezone.utc)
        except Exception:
            pass
    if token.get("expires_in") is not None:
        try:
            secs = int(token["expires_in"])
            return datetime.now(timezone.utc) + timedelta(seconds=secs)
        except Exception:
            pass
    return None


def _cookie_name(st) -> str:
    """Get the cookie name with appropriate security prefix."""
    name = getattr(st, "auth_cookie_name", "svc_auth")
    if st.session_cookie_secure and not st.session_cookie_domain and not name.startswith("__Host-"):
        name = "__Host-" + name
    return name


def _cookie_domain(st):
    """Get the cookie domain setting."""
    d = getattr(st, "session_cookie_domain", None)
    return d or None


def _register_oauth_providers(oauth: OAuth, providers: Dict[str, Dict[str, Any]]) -> None:
    """Register all OAuth providers with the OAuth client."""
    for name, cfg in providers.items():
        kind = cfg.get("kind")
        if kind == "oidc":
            oauth.register(
                name,
                client_id=cfg["client_id"],
                client_secret=cfg["client_secret"],
                server_metadata_url=f"{cfg['issuer'].rstrip('/')}/.well-known/openid-configuration",
                client_kwargs={"scope": cfg.get("scope", "openid email profile")},
            )
        elif kind in ("github", "linkedin"):
            oauth.register(
                name,
                client_id=cfg["client_id"],
                client_secret=cfg["client_secret"],
                authorize_url=cfg["authorize_url"],
                access_token_url=cfg["access_token_url"],
                api_base_url=cfg["api_base_url"],
                client_kwargs={"scope": cfg.get("scope", "")},
            )


def _handle_oauth_error(
    request: Request, provider: str, error: str, description: str = ""
) -> RedirectResponse:
    """Handle OAuth errors by clearing session state and redirecting."""
    # Clear transient oauth session state so user can retry
    for k in ("state", "pkce_verifier", "nonce", "next"):
        request.session.pop(f"oauth:{provider}:{k}", None)

    st = get_auth_settings()
    fallback = str(getattr(st, "post_login_redirect", "/"))
    qs = urlencode(
        {
            "oauth_error": error,
            "error_description": description,
        }
    )
    return RedirectResponse(url=f"{fallback}?{qs}", status_code=status.HTTP_302_FOUND)


async def _extract_user_info_oidc(
    request: Request,
    client,
    token: dict,
    nonce: str | None,
) -> tuple[str | None, str | None, str | None, bool | None, dict]:
    """Extract user information from OIDC provider."""
    claims: dict[str, Any] = {}
    id_token_present = isinstance(token, dict) and "id_token" in token

    if id_token_present:
        try:
            claims = await client.parse_id_token(token, nonce=nonce)
        except TypeError:
            try:
                claims = await client.parse_id_token(request, token, nonce)
            except Exception:
                claims = {}
        except Exception:
            claims = {}

    if not claims:
        try:
            claims = await client.userinfo(token=token)
        except Exception:
            raise HTTPException(400, "oidc_userinfo_failed")

    if nonce and claims.get("nonce") and claims["nonce"] != nonce:
        raise HTTPException(400, "invalid_nonce")

    email = claims.get("email")
    full_name = claims.get("name") or claims.get("preferred_username")
    email_verified = bool(claims.get("email_verified", True))

    provider_user_id = None
    sub_or_oid = claims.get("sub") or claims.get("oid")
    if sub_or_oid is not None:
        provider_user_id = str(sub_or_oid).strip()

    if not email:
        try:
            ui = await client.userinfo(token=token)
            email = ui.get("email") or email
            full_name = ui.get("name") or full_name
        except Exception:
            pass

    return email, full_name, provider_user_id, email_verified, claims


async def _extract_user_info_github(
    client, token: dict
) -> tuple[str | None, str | None, str | None, bool | None, dict]:
    """Extract user information from GitHub provider."""
    u = (await client.get("user", token=token)).json()
    emails_resp = (await client.get("user/emails", token=token)).json()
    primary = next((e for e in emails_resp if e.get("primary") and e.get("verified")), None)

    if not primary:
        raise HTTPException(400, "unverified_email")

    email = primary["email"]
    email_verified = True
    full_name = u.get("name") or u.get("login")
    provider_user_id = str(u.get("id")) if isinstance(u, dict) and u.get("id") is not None else None

    return email, full_name, provider_user_id, email_verified, {"user": u}


async def _extract_user_info_linkedin(
    client, token: dict
) -> tuple[str | None, str | None, str | None, bool | None, dict]:
    """Extract user information from LinkedIn provider."""
    me = (await client.get("me", token=token)).json()
    provider_user_id = (
        str(me.get("id")) if isinstance(me, dict) and me.get("id") is not None else None
    )

    em = (
        await client.get("emailAddress?q=members&projection=(elements*(handle~))", token=token)
    ).json()

    email = None
    els = em.get("elements") or []
    if els and "handle~" in els[0]:
        email = els[0]["handle~"].get("emailAddress")

    lf = (((me.get("firstName") or {}).get("localized")) or {}).values()
    ll = (((me.get("lastName") or {}).get("localized")) or {}).values()
    first = next(iter(lf), None)
    last = next(iter(ll), None)
    full_name = " ".join([x for x in [first, last] if x])
    email_verified = True

    return email, full_name, provider_user_id, email_verified, {"me": me}


async def _extract_user_info_from_provider(
    request: Request,
    client,
    token: dict,
    provider: str,
    cfg: dict,
    nonce: str | None = None,
) -> tuple[str | None, str | None, str | None, bool | None, dict | None]:
    """Extract user information from OAuth provider based on provider type."""
    kind = cfg.get("kind")

    if kind == "oidc":
        return await _extract_user_info_oidc(request, client, token, nonce)
    elif kind == "github":
        return await _extract_user_info_github(client, token)
    elif kind == "linkedin":
        return await _extract_user_info_linkedin(client, token)
    else:
        raise HTTPException(400, "Unsupported provider kind")


async def _find_or_create_user(session, user_model, email: str, full_name: str | None) -> Any:
    """Find existing user by email or create a new one."""
    existing = (await session.execute(select(user_model).filter_by(email=email))).scalars().first()

    if existing:
        return existing

    user = user_model(
        email=email,
        is_active=True,
        is_superuser=False,
        is_verified=True,
    )

    # Set hashed password for OAuth users
    if hasattr(user, "hashed_password"):
        user.hashed_password = PasswordHelper().hash("!oauth!")
    elif hasattr(user, "password_hash"):
        user.password_hash = PasswordHelper().hash("!oauth!")

    if full_name and hasattr(user, "full_name"):
        setattr(user, "full_name", full_name)

    session.add(user)
    await session.flush()  # ensure user.id exists
    return user


async def _find_user_by_provider_link(
    session, provider_account_model, user_model, provider: str, provider_user_id: str
) -> Any | None:
    """Find user by existing provider account link."""
    if provider_account_model is None or not provider_user_id:
        return None

    existing_link = (
        (
            await session.execute(
                select(provider_account_model).filter_by(
                    provider=provider,
                    provider_account_id=provider_user_id,
                )
            )
        )
        .scalars()
        .first()
    )

    if existing_link:
        return await session.get(user_model, existing_link.user_id)

    return None


async def _update_provider_account(
    session,
    provider_account_model,
    user,
    provider: str,
    provider_user_id: str,
    token: dict,
    raw_claims: dict | None,
) -> None:
    """Create or update provider account link."""
    if provider_account_model is None or not provider_user_id:
        return

    link = (
        (
            await session.execute(
                select(provider_account_model).filter_by(
                    provider=provider,
                    provider_account_id=provider_user_id,
                )
            )
        )
        .scalars()
        .first()
    )

    tok = token if isinstance(token, dict) else {}
    access_token = tok.get("access_token")
    refresh_token = tok.get("refresh_token")
    expires_at = _coerce_expires_at(tok)

    if not link:
        values = dict(
            user_id=user.id,
            provider=provider,
            provider_account_id=provider_user_id,
        )
        if hasattr(provider_account_model, "access_token"):
            values["access_token"] = access_token
        if hasattr(provider_account_model, "refresh_token"):
            values["refresh_token"] = refresh_token
        if hasattr(provider_account_model, "expires_at"):
            values["expires_at"] = expires_at
        if hasattr(provider_account_model, "raw_claims"):
            values["raw_claims"] = raw_claims

        session.add(provider_account_model(**values))
        await session.flush()
    else:
        # Update existing link if values have changed
        dirty = False
        if hasattr(link, "access_token") and access_token and link.access_token != access_token:
            link.access_token = access_token
            dirty = True
        if hasattr(link, "refresh_token") and refresh_token and link.refresh_token != refresh_token:
            link.refresh_token = refresh_token
            dirty = True
        if hasattr(link, "expires_at") and expires_at and link.expires_at != expires_at:
            link.expires_at = expires_at
            dirty = True
        if hasattr(link, "raw_claims") and raw_claims and link.raw_claims != raw_claims:
            link.raw_claims = raw_claims
            dirty = True
        if dirty:
            await session.flush()


def _determine_final_redirect_url(request: Request, provider: str, post_login_redirect: str) -> str:
    """Determine the final redirect URL after successful authentication."""
    st = get_auth_settings()
    redirect_url = str(
        getattr(st, "post_login_redirect", post_login_redirect) or post_login_redirect
    )
    allow_hosts = parse_redirect_allow_hosts(getattr(st, "redirect_allow_hosts_raw", None))
    require_https = bool(getattr(st, "session_cookie_secure", False))

    _validate_redirect(redirect_url, allow_hosts, require_https=require_https)

    # Prefer ?next or the stashed value from /login
    nxt = request.query_params.get("next") or request.session.pop(f"oauth:{provider}:next", None)
    if nxt:
        try:
            _validate_redirect(nxt, allow_hosts, require_https=require_https)
            redirect_url = nxt
        except HTTPException:
            pass

    return redirect_url


async def _validate_oauth_state(request: Request, provider: str) -> tuple[str | None, str | None]:
    """Validate OAuth state and extract session values."""
    provided_state = request.query_params.get("state")
    expected_state = request.session.pop(f"oauth:{provider}:state", None)
    verifier = request.session.pop(f"oauth:{provider}:pkce_verifier", None)
    nonce = request.session.pop(f"oauth:{provider}:nonce", None)

    if not expected_state or provided_state != expected_state:
        raise HTTPException(400, "invalid_state")

    return verifier, nonce


async def _exchange_code_for_token(client, request: Request, verifier: str | None, provider: str):
    """Exchange OAuth authorization code for access token."""
    try:
        return await client.authorize_access_token(request, code_verifier=verifier)
    except OAuthError as e:
        return _handle_oauth_error(request, provider, e.error, e.description or "")


async def _process_user_authentication(
    session,
    user_model,
    provider_account_model,
    provider: str,
    email: str,
    full_name: str | None,
    provider_user_id: str,
    token: dict,
    raw_claims: dict | None,
) -> Any:
    """Process user authentication by finding or creating user and updating provider account."""
    # Try resolving by existing provider link first
    user = await _find_user_by_provider_link(
        session, provider_account_model, user_model, provider, provider_user_id
    )

    # Fallback: resolve/create by email
    if user is None:
        user = await _find_or_create_user(session, user_model, email, full_name)

    # Ensure provider link exists
    await _update_provider_account(
        session, provider_account_model, user, provider, provider_user_id, token, raw_claims
    )

    return user


async def _validate_and_decode_jwt_token(raw_token: str) -> str:
    """Validate and decode JWT token to extract user ID."""
    st = get_auth_settings()
    secret = (
        st.jwt.secret.get_secret_value()
        if getattr(st, "jwt", None) and getattr(st.jwt, "secret", None)
        else "dev-change-me"
    )

    try:
        payload = jwt.decode(
            raw_token,
            secret,
            algorithms=["HS256"],
            audience=["fastapi-users:auth"],
        )
        user_id = payload.get("sub")
        if not user_id:
            raise HTTPException(401, "invalid_token")
        return user_id
    except Exception:
        raise HTTPException(401, "invalid_token")


async def _set_cookie_on_response(
    resp: Response,
    auth_backend: AuthenticationBackend,
    user: Any,
    *,
    refresh_raw: str,
) -> None:
    """Set authentication (JWT) and refresh cookies on response."""
    st = get_auth_settings()
    strategy = auth_backend.get_strategy()
    jwt_token = await strategy.write_token(user)

    same_site_lit = cast(Literal["lax", "strict", "none"], str(st.session_cookie_samesite).lower())
    if same_site_lit == "none" and not bool(st.session_cookie_secure):
        raise HTTPException(500, "session_cookie_samesite=None requires session_cookie_secure=True")

    # Access/Auth cookie (short-lived JWT)
    resp.set_cookie(
        key=_cookie_name(st),
        value=jwt_token,
        max_age=st.session_cookie_max_age_seconds,
        httponly=True,
        secure=bool(st.session_cookie_secure),
        samesite=same_site_lit,
        domain=_cookie_domain(st),
        path="/",
    )

    # Refresh cookie (opaque token, longer lived)
    resp.set_cookie(
        key=getattr(st, "session_cookie_name", "svc_session"),
        value=refresh_raw,
        max_age=60 * 60 * 24 * 7,  # 7 days default
        httponly=True,
        secure=bool(st.session_cookie_secure),
        samesite=same_site_lit,
        domain=_cookie_domain(st),
        path="/",
    )


def _clean_oauth_session_state(request: Request, provider: str) -> None:
    """Clean up transient OAuth session state."""
    for k in ("state", "pkce_verifier", "nonce", "next"):
        request.session.pop(f"oauth:{provider}:{k}", None)


async def _handle_mfa_redirect(
    policy: AuthPolicy, user: Any, redirect_url: str
) -> RedirectResponse | None:
    """Handle MFA redirect if required, return None if MFA not needed."""
    if not await policy.should_require_mfa(user):
        return None

    pre = await get_mfa_pre_jwt_writer().write(user)
    qs = urlencode({"mfa": "required", "pre_token": pre})
    return RedirectResponse(url=f"{redirect_url}?{qs}", status_code=status.HTTP_302_FOUND)


def oauth_router_with_backend(
    user_model: type,
    auth_backend: AuthenticationBackend,
    providers: Dict[str, Dict[str, Any]],
    post_login_redirect: str = "/",
    provider_account_model: type | None = None,
    auth_policy: AuthPolicy | None = None,
) -> APIRouter:
    return _create_oauth_router(
        user_model,
        auth_backend,
        providers,
        post_login_redirect,
        provider_account_model,
        auth_policy,
    )


def _create_oauth_router(
    user_model: type,
    auth_backend: AuthenticationBackend,
    providers: Dict[str, Dict[str, Any]],
    post_login_redirect: str = "/",
    provider_account_model: type | None = None,
    auth_policy: AuthPolicy | None = None,
) -> APIRouter:
    """Create OAuth router with all endpoints."""
    oauth = OAuth()
    policy: AuthPolicy = auth_policy or DefaultAuthPolicy(get_auth_settings())

    # Register all providers
    _register_oauth_providers(oauth, providers)

    router = public_router()

    @router.get(
        OAUTH_LOGIN_PATH,
        description="Login with OAuth provider",
    )
    async def oauth_login(request: Request, provider: str):
        """Initiate OAuth login flow."""
        client = oauth.create_client(provider)
        if not client:
            raise HTTPException(404, "Provider not configured")

        verifier, challenge = _gen_pkce_pair()
        state = secrets.token_urlsafe(24)
        nonce = secrets.token_urlsafe(24)

        request.session[f"oauth:{provider}:pkce_verifier"] = verifier
        request.session[f"oauth:{provider}:state"] = state
        request.session[f"oauth:{provider}:nonce"] = nonce

        # Stash 'next' across the round-trip (some IdPs drop unknown params)
        nxt = request.query_params.get("next")
        if nxt:
            request.session[f"oauth:{provider}:next"] = nxt

        redirect_uri = str(request.url_for("oauth_callback", provider=provider))
        return await client.authorize_redirect(
            request,
            redirect_uri,
            code_challenge=challenge,
            code_challenge_method="S256",
            state=state,
            nonce=nonce,
        )

    @router.get(
        OAUTH_CALLBACK_PATH,
        name="oauth_callback",
        responses={302: {"description": "Redirect to app (or MFA redirect)."}},
        description="OAuth callback endpoint.",
    )
    async def oauth_callback(request: Request, provider: str, session: SqlSessionDep):
        """Handle OAuth callback and complete authentication."""
        # Handle provider-side errors up front
        if err := request.query_params.get("error"):
            description = request.query_params.get("error_description", "")
            return _handle_oauth_error(request, provider, err, description)

        client = oauth.create_client(provider)
        if not client:
            raise HTTPException(404, "Provider not configured")

        # Validate state and get session values
        verifier, nonce = await _validate_oauth_state(request, provider)

        # Exchange code for token
        token = await _exchange_code_for_token(client, request, verifier, provider)
        if isinstance(token, RedirectResponse):  # Error occurred
            return token

        # Extract user information from provider
        cfg = providers.get(provider, {})
        email, full_name, provider_user_id, email_verified, raw_claims = (
            await _extract_user_info_from_provider(request, client, token, provider, cfg, nonce)
        )

        if email_verified is False:
            raise HTTPException(400, "unverified_email")
        if not email:
            raise HTTPException(400, "No email from provider")

        # Process user authentication
        user = await _process_user_authentication(
            session,
            user_model,
            provider_account_model,
            provider,
            email,
            full_name,
            provider_user_id,
            token,
            raw_claims,
        )

        # Reject disabled accounts early
        if not getattr(user, "is_active", True):
            raise HTTPException(401, "account_disabled")

        # Determine final redirect URL
        redirect_url = _determine_final_redirect_url(request, provider, post_login_redirect)

        # Handle MFA if required (do NOT set last_login yet; do it after MFA)
        mfa_response = await _handle_mfa_redirect(policy, user, redirect_url)
        if mfa_response:
            _clean_oauth_session_state(request, provider)
            return mfa_response

        # NEW: set last_login only when we are actually logging in now
        user.last_login = datetime.now(timezone.utc)
        await session.commit()

        # Create session + initial refresh token
        raw_refresh, _rt = await issue_session_and_refresh(
            session,
            user_id=user.id,
            tenant_id=getattr(user, "tenant_id", None),
            user_agent=str(request.headers.get("user-agent", ""))[:512],
            ip_hash=None,
        )

        # Create response with auth + refresh cookies
        resp = RedirectResponse(url=redirect_url, status_code=status.HTTP_302_FOUND)
        await _set_cookie_on_response(resp, auth_backend, user, refresh_raw=raw_refresh)

        # Clean up session state
        _clean_oauth_session_state(request, provider)

        # Optional: hook
        if hasattr(policy, "on_login_success"):
            try:
                await policy.on_login_success(user)
            except Exception:
                pass

        return resp
<<<<<<< HEAD

    # unreachable legacy return removed
    # return resp
=======
>>>>>>> f2d85448

    @router.post(
        OAUTH_REFRESH_PATH,
        status_code=status.HTTP_204_NO_CONTENT,
        responses={204: {"description": "Cookie refreshed"}},
        description="Refresh authentication token.",
    )
    async def refresh(request: Request, session: SqlSessionDep):
        """Refresh authentication token."""
        st = get_auth_settings()

        # Read and validate auth JWT cookie
        name_auth = _cookie_name(st)
        raw_auth = request.cookies.get(name_auth)
        if not raw_auth:
            raise HTTPException(401, "missing_token")

        # Validate and decode JWT token to get user id
        user_id = await _validate_and_decode_jwt_token(raw_auth)

        # Load user
        user = await session.get(user_model, user_id)
        if not user:
            raise HTTPException(401, "invalid_token")

        # Obtain refresh cookie
        refresh_cookie_name = getattr(st, "session_cookie_name", "svc_session")
        raw_refresh = request.cookies.get(refresh_cookie_name)
        if not raw_refresh:
            raise HTTPException(401, "missing_refresh_token")

        # Lookup refresh token row by hash
        from sqlalchemy import select

        from svc_infra.security.models import hash_refresh_token

        token_hash = hash_refresh_token(raw_refresh)
        found: RefreshToken | None = (
            (
                await session.execute(
                    select(RefreshToken).where(RefreshToken.token_hash == token_hash)
                )
            )
            .scalars()
            .first()
        )
        if (
            not found
            or found.revoked_at
            or (found.expires_at and found.expires_at < datetime.now(timezone.utc))
        ):
            raise HTTPException(401, "invalid_refresh_token")

        # Rotate refresh token
        new_raw, _new_rt = await rotate_session_refresh(session, current=found)

        # Write response (204) with new cookies
        resp = Response(status_code=status.HTTP_204_NO_CONTENT)
        await _set_cookie_on_response(resp, auth_backend, user, refresh_raw=new_raw)
        return resp

        # Dead code removed: MFA branch handled earlier in login flow, refresh returns 204 above.
        if hasattr(policy, "on_token_refresh"):
            try:
                await policy.on_token_refresh(user)
            except Exception:
                pass

    # Return router at end of factory
    return router<|MERGE_RESOLUTION|>--- conflicted
+++ resolved
@@ -684,12 +684,6 @@
                 pass
 
         return resp
-<<<<<<< HEAD
-
-    # unreachable legacy return removed
-    # return resp
-=======
->>>>>>> f2d85448
 
     @router.post(
         OAUTH_REFRESH_PATH,
